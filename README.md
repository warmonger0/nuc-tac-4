--- conflicted
+++ resolved
@@ -94,7 +94,23 @@
 3. **View Results**: See the generated SQL and results in a table format
 4. **Manage Tables**: Click the × button on any table to remove it
 
-<<<<<<< HEAD
+### Supported File Formats
+
+- **CSV**: Comma-separated values with headers
+- **JSON**: Array of objects (e.g., `[{"id": 1, "name": "Alice"}, ...]`)
+- **JSONL**: Newline-delimited JSON (each line is a separate JSON object)
+
+### Nested JSON Flattening
+
+When uploading JSON or JSONL files with nested structures, fields are automatically flattened using these conventions:
+
+- **Nested objects**: Separated with double underscore (`__`)
+  - Example: `{"user": {"name": "Alice"}}` becomes column `user__name`
+- **Arrays**: Indexed with underscore and number (`_0`, `_1`, etc.)
+  - Example: `{"tags": ["a", "b"]}` becomes columns `tags_0`, `tags_1`
+- **Combined**: Deep nesting combines both conventions
+  - Example: `{"items": [{"name": "Laptop"}]}` becomes column `items_0__name`
+
 ### Image Upload Page
 
 Navigate to the Image Upload page using the "IMAGE UPLOAD" button in the navigation bar.
@@ -116,24 +132,6 @@
    - Click on an image to view it full-screen
    - Delete individual images using the Delete button
    - Filter images by folder using the folder dropdown
-=======
-### Supported File Formats
-
-- **CSV**: Comma-separated values with headers
-- **JSON**: Array of objects (e.g., `[{"id": 1, "name": "Alice"}, ...]`)
-- **JSONL**: Newline-delimited JSON (each line is a separate JSON object)
-
-### Nested JSON Flattening
-
-When uploading JSON or JSONL files with nested structures, fields are automatically flattened using these conventions:
-
-- **Nested objects**: Separated with double underscore (`__`)
-  - Example: `{"user": {"name": "Alice"}}` becomes column `user__name`
-- **Arrays**: Indexed with underscore and number (`_0`, `_1`, etc.)
-  - Example: `{"tags": ["a", "b"]}` becomes columns `tags_0`, `tags_1`
-- **Combined**: Deep nesting combines both conventions
-  - Example: `{"items": [{"name": "Laptop"}]}` becomes column `items_0__name`
->>>>>>> e8a9b60e
 
 ## Development
 
@@ -180,12 +178,8 @@
 
 ## API Endpoints
 
-<<<<<<< HEAD
 ### Data Query Endpoints
-- `POST /api/upload` - Upload CSV/JSON file
-=======
 - `POST /api/upload` - Upload CSV/JSON/JSONL file
->>>>>>> e8a9b60e
 - `POST /api/query` - Process natural language query
 - `GET /api/schema` - Get database schema
 - `POST /api/insights` - Generate column insights
